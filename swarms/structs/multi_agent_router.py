--- conflicted
+++ resolved
@@ -351,7 +351,7 @@
             # Get boss decision using function calling
             boss_response_str = self.function_caller.run(task)
 
-<<<<<<< HEAD
+
             # Handle JSON parsing with fallback for models without structured outputs
             try:
                 boss_response_str = orjson.loads(boss_response_str)
@@ -365,9 +365,9 @@
                         "task": task
                     }]
                 }
-=======
+
             boss_response_str = json.loads(boss_response_str)
->>>>>>> a9be38ea
+
 
             if self.print_on:
                 formatter.print_panel(
